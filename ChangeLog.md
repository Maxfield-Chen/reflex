# Revision history for reflex

## 0.6.2.4

* Update to monoidal-containers 0.6

## 0.6.2.3

* Add an upper-bound to witherable

## 0.6.2.2

* Support these >= 1. Add `split-these` flag to control whether to use new these/semialign combination or not.
* Update version bounds to fix some CI failures
* Add travis CI configuration

## 0.6.2.1

* Generalize `fan` to `fanG` to take a `DMap` with non-`Identity`
  functor:
    * `fan` to `fanG`
    * `EventSelectorG` for `fanG` result selector.

* Reduce the amount of unsafeCoerce in coercing newtypes under Event/Dynamic/Behavior.
    * Add fused ReaderIO for the purpose of coercion (ReaderT's third argument has nominal role preventing automated coerce)
    * Add incrementalCoercion/coerceIncremental to go with dynamicCoercion/coerceDynamic

* Generalize merging functions:
  `merge` to `mergeG`, 
  `mergeIncremental` to `mergeIncrementalG`, 
  `mergeIncrementalWithMove` to `mergeIncrementalWithMoveG`.  

* Generalize distribute function:
    `distributeDMapOverDynPure` to `distributeDMapOverDynPureG`,

## 0.6.2.0

<<<<<<< HEAD
* Add `Reflex.Query.Base.mapQueryT`. See that module for documentation
=======
* Fix `holdDyn` so that it is lazy in its event argument  
  These produce `DMap`s  whose values needn't be `Identity`.
>>>>>>> 55a1e299
* Stop using the now-deprecated `*Tag` classes (e.g., `ShowTag`).
* Fix `holdDyn` so that it is lazy in its event argument.

## 0.6.1.0

* Re-export all of `Data.Map.Monoidal`
* Fix `QueryT` and `RequesterT` tests

## 0.6.0.0 -- 2019-03-20

* Deprecate `FunctorMaybe` in favor of `Data.Witherable.Filterable`. We still export `fmapMaybe`, `ffilter`, etc., but they all rely on `Filterable` now.
* Rename `MonadDynamicWriter` to `DynamicWriter` and add a deprecation for the old name.
* Remove many deprecated functions.
* Add a `Num` instance for `Dynamic`.
* Add `matchRequestsWithResponses` to make it easier to use `Requester` with protocols that don't do this matching for you.
* Add `withRequesterT` to map functions over the request and response of a `RequesterT`.
* Suppress nil patches in `QueryT` as an optimization. The `Query` type must now have an `Eq` instance.
* Add `throttleBatchWithLag` to `Reflex.Time`. See that module for details.<|MERGE_RESOLUTION|>--- conflicted
+++ resolved
@@ -35,12 +35,7 @@
 
 ## 0.6.2.0
 
-<<<<<<< HEAD
 * Add `Reflex.Query.Base.mapQueryT`. See that module for documentation
-=======
-* Fix `holdDyn` so that it is lazy in its event argument  
-  These produce `DMap`s  whose values needn't be `Identity`.
->>>>>>> 55a1e299
 * Stop using the now-deprecated `*Tag` classes (e.g., `ShowTag`).
 * Fix `holdDyn` so that it is lazy in its event argument.
 
