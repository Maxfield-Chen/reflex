--- conflicted
+++ resolved
@@ -2,14 +2,9 @@
 
 ## Unreleased
 
-<<<<<<< HEAD
 * Data.WeakBag.traverse` and `Data.FastWeakBag.traverse` have been deprecated.
   They are replaced with `Data.WeakBag.traverse_` and `Data.FastWeakBag.traverse_`, respectively.
-=======
-* Data.WeakBag.traverse and Data.FastWeakBag.traverse have been
-  renamed to Data.WeakBag.traverse_ and Data.FastWeakBag.traverse_
-  respectively.
->>>>>>> a1905924
+
 
 * Fixes a bug in `Reflex.Patch.MapWithMove.patchThatSortsMapWith` that was producing invalid `PatchMapWithMove`.
 
