--- conflicted
+++ resolved
@@ -11,7 +11,9 @@
 
 * Additional instances for `Query` classes for basic types.
 
-<<<<<<< HEAD
+* Add cabal flags `debug-propagation` and `debug-event-cycles` to build in debugging
+  code for performance and for cyclic dependencies between events
+
 * Refactor of `Reflex.Requester`:
     * Updated:
         * `RequesterData` to `RequestData`, `RequesterEnvelope`, and `ResponseData`
@@ -30,10 +32,6 @@
 * Added `Data.List.Deferred` and `Data.List.NonEmpty.Deferred` for optimizing `<>` operations.
 
 * Added `Data.TagMap`, `Reflex.FanTag`, and `Data.Unique.Tag.Local` to improve request and response tagging.
-=======
-* Add cabal flags `debug-propagation` and `debug-event-cycles` to build in debugging
-  code for performance and for cyclic dependencies between events
->>>>>>> d8071712
 
 ## 0.6.3
 
