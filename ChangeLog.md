# Revision history for reflex

## 0.6.2.0

<<<<<<< HEAD
* Fix `holdDyn` so that it is lazy in its event argument
* Add `Reflex.Query.Base.mapQueryT`. See that module for documentation
=======
* Stop using the now-deprecated `*Tag` classes (e.g., `ShowTag`).
* Fix `holdDyn` so that it is lazy in its event argument.
>>>>>>> bccbe428

## 0.6.1.0

* Re-export all of `Data.Map.Monoidal`
* Fix `QueryT` and `RequesterT` tests

## 0.6.0.0 -- 2019-03-20

* Deprecate `FunctorMaybe` in favor of `Data.Witherable.Filterable`. We still export `fmapMaybe`, `ffilter`, etc., but they all rely on `Filterable` now.
* Rename `MonadDynamicWriter` to `DynamicWriter` and add a deprecation for the old name.
* Remove many deprecated functions.
* Add a `Num` instance for `Dynamic`.
* Add `matchRequestsWithResponses` to make it easier to use `Requester` with protocols that don't do this matching for you.
* Add `withRequesterT` to map functions over the request and response of a `RequesterT`.
* Suppress nil patches in `QueryT` as an optimization. The `Query` type must now have an `Eq` instance.
* Add `throttleBatchWithLag` to `Reflex.Time`. See that module for details.<|MERGE_RESOLUTION|>--- conflicted
+++ resolved
@@ -2,13 +2,9 @@
 
 ## 0.6.2.0
 
-<<<<<<< HEAD
-* Fix `holdDyn` so that it is lazy in its event argument
 * Add `Reflex.Query.Base.mapQueryT`. See that module for documentation
-=======
 * Stop using the now-deprecated `*Tag` classes (e.g., `ShowTag`).
 * Fix `holdDyn` so that it is lazy in its event argument.
->>>>>>> bccbe428
 
 ## 0.6.1.0
 
