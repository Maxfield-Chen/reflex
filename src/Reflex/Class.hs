--- conflicted
+++ resolved
@@ -137,13 +137,9 @@
 import Control.Monad.Trans.Writer (WriterT ())
 import Data.Align
 import Data.Bifunctor
-<<<<<<< HEAD
+import Data.Coerce
 import Data.Default
-import Data.Dependent.Map (DMap, DSum (..), GCompare (..), GOrdering (..))
-=======
-import Data.Coerce
 import Data.Dependent.Map (DMap, DSum (..), GCompare (..))
->>>>>>> 1ff7dbf1
 import qualified Data.Dependent.Map as DMap
 import Data.Either
 import Data.Foldable
@@ -519,31 +515,6 @@
   times1p n = fmap $ times1p n
 #endif
 
-<<<<<<< HEAD
---TODO: See if there's a better class in the standard libraries already
-
--- | A class for values that combines filtering and mapping using 'Maybe'.
--- Morally, @'FunctorMaybe' ~ KleisliFunctor 'Maybe'@. Also similar is the
--- @Witherable@ typeclass, but it requires @Foldable f@ and @Traverable f@,
--- and e.g. 'Event' is instance of neither.
---
--- A definition of 'fmapMaybe' must satisfy the following laws:
---
--- [/identity/]
---   @'fmapMaybe' 'Just' ≡ 'id'@
---
--- [/composition/]
---   @'fmapMaybe' (f <=< g) ≡ 'fmapMaybe' f . 'fmapMaybe' g@
-
-class Functor f => FunctorMaybe f where
-  -- | Combined mapping and filtering function.
-  fmapMaybe :: (a -> Maybe b) -> f a -> f b
-
-instance FunctorMaybe [] where
-  fmapMaybe f = catMaybes . fmap f
-
-=======
->>>>>>> 1ff7dbf1
 -- | Flipped version of 'fmapMaybe'.
 fforMaybe :: FunctorMaybe f => f a -> (a -> Maybe b) -> f b
 fforMaybe = flip fmapMaybe
