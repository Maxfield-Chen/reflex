{-# LANGUAGE CPP #-}
{-# LANGUAGE FlexibleContexts #-}
{-# LANGUAGE FlexibleInstances #-}
{-# LANGUAGE GADTs #-}
{-# LANGUAGE LambdaCase #-}
{-# LANGUAGE MultiParamTypeClasses #-}
{-# LANGUAGE PatternGuards #-}
{-# LANGUAGE PolyKinds #-}
{-# LANGUAGE Rank2Types #-}
{-# LANGUAGE ScopedTypeVariables #-}
{-# LANGUAGE TypeFamilies #-}
{-# LANGUAGE UndecidableInstances #-}

-- |Module containing @'PatchDMapWithMove' k v@ and associated functions, which represents a 'Patch' to a @'DMap' k v@ which can insert, update, delete, and
-- move values between keys.
module Reflex.Patch.DMapWithMove where

import Reflex.Patch.Class
import Reflex.Patch.MapWithMove (PatchMapWithMove (..))
import qualified Reflex.Patch.MapWithMove as MapWithMove

import Data.Constraint.Extras
import Data.Dependent.Map (DMap, DSum (..), GCompare (..))
import qualified Data.Dependent.Map as DMap
import Data.Functor.Constant
import Data.Functor.Misc
import Data.Functor.Product
import Data.GADT.Compare (GEq (..))
import Data.GADT.Show (GShow, gshow)
import qualified Data.Map as Map
import Data.Maybe
import Data.Semigroup (Semigroup (..), (<>))
import Data.Some (Some(Some))
import Data.These

-- | Like 'PatchMapWithMove', but for 'DMap'. Each key carries a 'NodeInfo' which describes how it will be changed by the patch and connects move sources and
-- destinations.
--
-- Invariants:
--
--     * A key should not move to itself.
--     * A move should always be represented with both the destination key (as a 'From_Move') and the source key (as a @'ComposeMaybe' ('Just' destination)@)
newtype PatchDMapWithMove k v = PatchDMapWithMove (DMap k (NodeInfo k v))

-- |Structure which represents what changes apply to a particular key. @_nodeInfo_from@ specifies what happens to this key, and in particular what other key
-- the current key is moving from, while @_nodeInfo_to@ specifies what key the current key is moving to if involved in a move.
data NodeInfo k v a = NodeInfo
  { _nodeInfo_from :: !(From k v a)
  -- ^Change applying to the current key, be it an insert, move, or delete.
  , _nodeInfo_to :: !(To k a)
  -- ^Where this key is moving to, if involved in a move. Should only be @ComposeMaybe (Just k)@ when there is a corresponding 'From_Move'.
  }
  deriving (Show)

-- |Structure describing a particular change to a key, be it inserting a new key (@From_Insert@), updating an existing key (@From_Insert@ again), deleting a
-- key (@From_Delete@), or moving a key (@From_Move@).
data From (k :: a -> *) (v :: a -> *) :: a -> * where
  -- |Insert a new or update an existing key with the given value @v a@
  From_Insert :: v a -> From k v a
  -- |Delete the existing key
  From_Delete :: From k v a
  -- |Move the value from the given key @k a@ to this key. The source key should also have an entry in the patch giving the current key as @_nodeInfo_to@,
  -- usually but not necessarily with @From_Delete@.
  From_Move :: !(k a) -> From k v a
  deriving (Show, Read, Eq, Ord)

-- |Type alias for the "to" part of a 'NodeInfo'. @'ComposeMaybe' ('Just' k)@ means the key is moving to another key, @ComposeMaybe Nothing@ for any other
-- operation.
type To = ComposeMaybe

-- |Test whether a 'PatchDMapWithMove' satisfies its invariants.
validPatchDMapWithMove :: forall k v. (GCompare k, GShow k) => DMap k (NodeInfo k v) -> Bool
validPatchDMapWithMove = not . null . validationErrorsForPatchDMapWithMove

-- |Enumerate what reasons a 'PatchDMapWithMove' doesn't satisfy its invariants, returning @[]@ if it's valid.
validationErrorsForPatchDMapWithMove :: forall k v. (GCompare k, GShow k) => DMap k (NodeInfo k v) -> [String]
validationErrorsForPatchDMapWithMove m =
  noSelfMoves <> movesBalanced
  where
    noSelfMoves = mapMaybe selfMove . DMap.toAscList $ m
    selfMove (dst :=> NodeInfo (From_Move src) _)           | Just _ <- dst `geq` src = Just $ "self move of key " <> gshow src <> " at destination side"
    selfMove (src :=> NodeInfo _ (ComposeMaybe (Just dst))) | Just _ <- src `geq` dst = Just $ "self move of key " <> gshow dst <> " at source side"
    selfMove _ = Nothing
    movesBalanced = mapMaybe unbalancedMove . DMap.toAscList $ m
    unbalancedMove (dst :=> NodeInfo (From_Move src) _) =
      case DMap.lookup src m of
        Nothing -> Just $ "unbalanced move at destination key " <> gshow dst <> " supposedly from " <> gshow src <> " but source key is not in the patch"
        Just (NodeInfo _ (ComposeMaybe (Just dst'))) ->
          if isNothing (dst' `geq` dst)
            then Just $ "unbalanced move at destination key " <> gshow dst <> " from " <> gshow src <> " is going to " <> gshow dst' <> " instead"
            else Nothing
        _ ->
          Just $ "unbalanced move at destination key " <> gshow dst <> " supposedly from " <> gshow src <> " but source key has no move to key"
    unbalancedMove (src :=> NodeInfo _ (ComposeMaybe (Just dst))) =
      case DMap.lookup dst m of
        Nothing -> Just $ " unbalanced move at source key " <> gshow src <> " supposedly going to " <> gshow dst <> " but destination key is not in the patch"
        Just (NodeInfo (From_Move src') _) ->
          if isNothing (src' `geq` src)
            then Just $ "unbalanced move at source key " <> gshow src <> " to " <> gshow dst <> " is coming from " <> gshow src' <> " instead"
            else Nothing

        _ ->
          Just $ "unbalanced move at source key " <> gshow src <> " supposedly going to " <> gshow dst <> " but destination key is not moving"
    unbalancedMove _ = Nothing

-- |Test whether two @'PatchDMapWithMove' k v@ contain the same patch operations.
<<<<<<< HEAD
-- TODO: Get rid of EqTag constraint once dependent-map > 0.2.4.0, which drops this requirement, is released
instance (GEq k, Has' Eq k (NodeInfo k v), EqTag k (NodeInfo k v)) => Eq (PatchDMapWithMove k v) where
  PatchDMapWithMove a == PatchDMapWithMove b = a == b
=======
instance (GEq k, Has' Eq k (NodeInfo k v)) => Eq (PatchDMapWithMove k v) where
    PatchDMapWithMove a == PatchDMapWithMove b = a == b
>>>>>>> bccbe428

-- |Higher kinded 2-tuple, identical to @Data.Functor.Product@ from base ≥ 4.9
data Pair1 f g a = Pair1 (f a) (g a)

-- |Helper data structure used for composing patches using the monoid instance.
data Fixup k v a
   = Fixup_Delete
   | Fixup_Update (These (From k v a) (To k a))

-- |Compose patches having the same effect as applying the patches in turn: @'applyAlways' (p <> q) == 'applyAlways' p . 'applyAlways' q@
instance GCompare k => Semigroup (PatchDMapWithMove k v) where
  PatchDMapWithMove ma <> PatchDMapWithMove mb = PatchDMapWithMove m
    where
      connections = DMap.toList $ DMap.intersectionWithKey (\_ a b -> Pair1 (_nodeInfo_to a) (_nodeInfo_from b)) ma mb
      h :: DSum k (Pair1 (ComposeMaybe k) (From k v)) -> [DSum k (Fixup k v)]
      h (_ :=> Pair1 (ComposeMaybe mToAfter) editBefore) = case (mToAfter, editBefore) of
        (Just toAfter, From_Move fromBefore)
          | isJust $ fromBefore `geq` toAfter
            -> [toAfter :=> Fixup_Delete]
          | otherwise
            -> [ toAfter :=> Fixup_Update (This editBefore)
               , fromBefore :=> Fixup_Update (That (ComposeMaybe mToAfter))
               ]
        (Nothing, From_Move fromBefore) -> [fromBefore :=> Fixup_Update (That (ComposeMaybe mToAfter))] -- The item is destroyed in the second patch, so indicate that it is destroyed in the source map
        (Just toAfter, _) -> [toAfter :=> Fixup_Update (This editBefore)]
        (Nothing, _) -> []
      mergeFixups _ Fixup_Delete Fixup_Delete = Fixup_Delete
      mergeFixups _ (Fixup_Update a) (Fixup_Update b)
        | This x <- a, That y <- b
        = Fixup_Update $ These x y
        | That y <- a, This x <- b
        = Fixup_Update $ These x y
      mergeFixups _ _ _ = error "PatchDMapWithMove: incompatible fixups"
      fixups = DMap.fromListWithKey mergeFixups $ concatMap h connections
      combineNodeInfos _ nia nib = NodeInfo
        { _nodeInfo_from = _nodeInfo_from nia
        , _nodeInfo_to = _nodeInfo_to nib
        }
      applyFixup _ ni = \case
        Fixup_Delete -> Nothing
        Fixup_Update u -> Just $ NodeInfo
          { _nodeInfo_from = fromMaybe (_nodeInfo_from ni) $ getHere u
          , _nodeInfo_to = fromMaybe (_nodeInfo_to ni) $ getThere u
          }
      m = DMap.differenceWithKey applyFixup (DMap.unionWithKey combineNodeInfos ma mb) fixups
      getHere :: These a b -> Maybe a
      getHere = \case
        This a -> Just a
        These a _ -> Just a
        That _ -> Nothing
      getThere :: These a b -> Maybe b
      getThere = \case
        This _ -> Nothing
        These _ b -> Just b
        That b -> Just b

-- |Compose patches having the same effect as applying the patches in turn: @'applyAlways' (p <> q) == 'applyAlways' p . 'applyAlways' q@
instance GCompare k => Monoid (PatchDMapWithMove k v) where
  mempty = PatchDMapWithMove mempty
  mappend = (<>)

{-
mappendPatchDMapWithMoveSlow :: forall k v. (ShowTag k v, GCompare k) => PatchDMapWithMove k v -> PatchDMapWithMove k v -> PatchDMapWithMove k v
PatchDMapWithMove dstAfter srcAfter `mappendPatchDMapWithMoveSlow` PatchDMapWithMove dstBefore srcBefore = PatchDMapWithMove dst src
  where
    getDstAction k m = fromMaybe (From_Move k) $ DMap.lookup k m -- Any key that isn't present is treated as that key moving to itself
    removeRedundantDst toKey (From_Move fromKey) | isJust (toKey `geq` fromKey) = Nothing
    removeRedundantDst _ a = Just a
    f :: forall a. k a -> From k v a -> Maybe (From k v a)
    f toKey _ = removeRedundantDst toKey $ case getDstAction toKey dstAfter of
      From_Move fromKey -> getDstAction fromKey dstBefore
      nonMove -> nonMove
    dst = DMap.mapMaybeWithKey f $ DMap.union dstAfter dstBefore
    getSrcAction k m = fromMaybe (ComposeMaybe $ Just k) $ DMap.lookup k m
    removeRedundantSrc fromKey (ComposeMaybe (Just toKey)) | isJust (fromKey `geq` toKey) = Nothing
    removeRedundantSrc _ a = Just a
    g :: forall a. k a -> ComposeMaybe k a -> Maybe (ComposeMaybe k a)
    g fromKey _ = removeRedundantSrc fromKey $ case getSrcAction fromKey srcBefore of
      ComposeMaybe Nothing -> ComposeMaybe Nothing
      ComposeMaybe (Just toKeyBefore) -> getSrcAction toKeyBefore srcAfter
    src = DMap.mapMaybeWithKey g $ DMap.union srcAfter srcBefore
-}

-- |Make a @'PatchDMapWithMove' k v@ which has the effect of inserting or updating a value @v a@ to the given key @k a@, like 'DMap.insert'.
insertDMapKey :: k a -> v a -> PatchDMapWithMove k v
insertDMapKey k v =
  PatchDMapWithMove . DMap.singleton k $ NodeInfo (From_Insert v) (ComposeMaybe Nothing)

-- |Make a @'PatchDMapWithMove' k v@ which has the effect of moving the value from the first key @k a@ to the second key @k a@, equivalent to:
--
-- @
--     'DMap.delete' src (maybe dmap ('DMap.insert' dst) (DMap.lookup src dmap))
-- @
moveDMapKey :: GCompare k => k a -> k a -> PatchDMapWithMove k v
moveDMapKey src dst = case src `geq` dst of
  Nothing -> PatchDMapWithMove $ DMap.fromList
    [ dst :=> NodeInfo (From_Move src) (ComposeMaybe Nothing)
    , src :=> NodeInfo From_Delete (ComposeMaybe $ Just dst)
    ]
  Just _ -> mempty

-- |Make a @'PatchDMapWithMove' k v@ which has the effect of swapping two keys in the mapping, equivalent to:
--
-- @
--     let aMay = DMap.lookup a dmap
--         bMay = DMap.lookup b dmap
--     in maybe id (DMap.insert a) (bMay `mplus` aMay)
--      . maybe id (DMap.insert b) (aMay `mplus` bMay)
--      . DMap.delete a . DMap.delete b $ dmap
-- @
swapDMapKey :: GCompare k => k a -> k a -> PatchDMapWithMove k v
swapDMapKey src dst = case src `geq` dst of
  Nothing -> PatchDMapWithMove $ DMap.fromList
    [ dst :=> NodeInfo (From_Move src) (ComposeMaybe $ Just src)
    , src :=> NodeInfo (From_Move dst) (ComposeMaybe $ Just dst)
    ]
  Just _ -> mempty

-- |Make a @'PatchDMapWithMove' k v@ which has the effect of deleting a key in the mapping, equivalent to 'DMap.delete'.
deleteDMapKey :: k a -> PatchDMapWithMove k v
deleteDMapKey k = PatchDMapWithMove $ DMap.singleton k $ NodeInfo From_Delete $ ComposeMaybe Nothing

{-
k1, k2 :: Const2 Int () ()
k1 = Const2 1
k2 = Const2 2
p1, p2 :: PatchDMapWithMove (Const2 Int ()) Identity
p1 = moveDMapKey k1 k2
p2 = moveDMapKey k2 k1
p12 = p1 <> p2
p21 = p2 <> p1
p12Slow = p1 `mappendPatchDMapWithMoveSlow` p2
p21Slow = p2 `mappendPatchDMapWithMoveSlow` p1

testPatchDMapWithMove = do
  print p1
  print p2
  print $ p12 == deleteDMapKey k1
  print $ p21 == deleteDMapKey k2
  print $ p12Slow == deleteDMapKey k1
  print $ p21Slow == deleteDMapKey k2

dst (PatchDMapWithMove x _) = x
src (PatchDMapWithMove _ x) = x
-}

-- |Extract the 'DMap' representing the patch changes from the 'PatchDMapWithMove'.
unPatchDMapWithMove :: PatchDMapWithMove k v -> DMap k (NodeInfo k v)
unPatchDMapWithMove (PatchDMapWithMove p) = p

-- |Wrap a 'DMap' representing patch changes into a 'PatchDMapWithMove', without checking any invariants.
--
-- __Warning:__ when using this function, you must ensure that the invariants of 'PatchDMapWithMove' are preserved; they will not be checked.
unsafePatchDMapWithMove :: DMap k (NodeInfo k v) -> PatchDMapWithMove k v
unsafePatchDMapWithMove = PatchDMapWithMove

-- |Wrap a 'DMap' representing patch changes into a 'PatchDMapWithMove' while checking invariants. If the invariants are satisfied, @Right p@ is returned
-- otherwise @Left errors@.
patchDMapWithMove :: (GCompare k, GShow k) => DMap k (NodeInfo k v) -> Either [String] (PatchDMapWithMove k v)
patchDMapWithMove dm =
  case validationErrorsForPatchDMapWithMove dm of
    [] -> Right $ unsafePatchDMapWithMove dm
    errs -> Left errs

-- |Map a natural transform @v -> v'@ over the given patch, transforming @'PatchDMapWithMove' k v@ into @'PatchDMapWithMove' k v'@.
mapPatchDMapWithMove :: forall k v v'. (forall a. v a -> v' a) -> PatchDMapWithMove k v -> PatchDMapWithMove k v'
mapPatchDMapWithMove f (PatchDMapWithMove p) = PatchDMapWithMove $
  DMap.map (\ni -> ni { _nodeInfo_from = g $ _nodeInfo_from ni }) p
  where g :: forall a. From k v a -> From k v' a
        g = \case
          From_Insert v -> From_Insert $ f v
          From_Delete -> From_Delete
          From_Move k -> From_Move k

-- |Traverse an effectful function @forall a. v a -> m (v ' a)@ over the given patch, transforming @'PatchDMapWithMove' k v@ into @m ('PatchDMapWithMove' k v')@.
traversePatchDMapWithMove :: forall m k v v'. Applicative m => (forall a. v a -> m (v' a)) -> PatchDMapWithMove k v -> m (PatchDMapWithMove k v')
traversePatchDMapWithMove f = traversePatchDMapWithMoveWithKey $ const f

-- |Map an effectful function @forall a. k a -> v a -> m (v ' a)@ over the given patch, transforming @'PatchDMapWithMove' k v@ into @m ('PatchDMapWithMove' k v')@.
traversePatchDMapWithMoveWithKey :: forall m k v v'. Applicative m => (forall a. k a -> v a -> m (v' a)) -> PatchDMapWithMove k v -> m (PatchDMapWithMove k v')
traversePatchDMapWithMoveWithKey f (PatchDMapWithMove p) = PatchDMapWithMove <$> DMap.traverseWithKey (nodeInfoMapFromM . g) p
  where g :: forall a. k a -> From k v a -> m (From k v' a)
        g k = \case
          From_Insert v -> From_Insert <$> f k v
          From_Delete -> pure From_Delete
          From_Move fromKey -> pure $ From_Move fromKey

-- |Map a function which transforms @'From' k v a@ into a @'From' k v' a@ over a @'NodeInfo' k v a@.
nodeInfoMapFrom :: (From k v a -> From k v' a) -> NodeInfo k v a -> NodeInfo k v' a
nodeInfoMapFrom f ni = ni { _nodeInfo_from = f $ _nodeInfo_from ni }

-- |Map an effectful function which transforms @'From' k v a@ into a @f ('From' k v' a)@ over a @'NodeInfo' k v a@.
nodeInfoMapFromM :: Functor f => (From k v a -> f (From k v' a)) -> NodeInfo k v a -> f (NodeInfo k v' a)
nodeInfoMapFromM f ni = fmap (\result -> ni { _nodeInfo_from = result }) $ f $ _nodeInfo_from ni

-- |Weaken a 'PatchDMapWithMove' to a 'PatchMapWithMove' by weakening the keys from @k a@ to @'Some' k@ and applying a given weakening function @v a -> v'@ to
-- values.
weakenPatchDMapWithMoveWith :: forall k v v'. (forall a. v a -> v') -> PatchDMapWithMove k v -> PatchMapWithMove (Some k) v'
weakenPatchDMapWithMoveWith f (PatchDMapWithMove p) = PatchMapWithMove $ weakenDMapWith g p
  where g :: forall a. NodeInfo k v a -> MapWithMove.NodeInfo (Some k) v'
        g ni = MapWithMove.NodeInfo
          { MapWithMove._nodeInfo_from = case _nodeInfo_from ni of
              From_Insert v -> MapWithMove.From_Insert $ f v
              From_Delete -> MapWithMove.From_Delete
              From_Move k -> MapWithMove.From_Move $ Some k
          , MapWithMove._nodeInfo_to = Some <$> getComposeMaybe (_nodeInfo_to ni)
          }

-- |"Weaken" a @'PatchDMapWithMove' (Const2 k a) v@ to a @'PatchMapWithMove' k v'@. Weaken is in scare quotes because the 'Const2' has already disabled any
-- dependency in the typing and all points are already @a@, hence the function to map each value to @v'@ is not higher rank.
patchDMapWithMoveToPatchMapWithMoveWith :: forall k v v' a. (v a -> v') -> PatchDMapWithMove (Const2 k a) v -> PatchMapWithMove k v'
patchDMapWithMoveToPatchMapWithMoveWith f (PatchDMapWithMove p) = PatchMapWithMove $ dmapToMapWith g p
  where g :: NodeInfo (Const2 k a) v a -> MapWithMove.NodeInfo k v'
        g ni = MapWithMove.NodeInfo
          { MapWithMove._nodeInfo_from = case _nodeInfo_from ni of
              From_Insert v -> MapWithMove.From_Insert $ f v
              From_Delete -> MapWithMove.From_Delete
              From_Move (Const2 k) -> MapWithMove.From_Move k
          , MapWithMove._nodeInfo_to = unConst2 <$> getComposeMaybe (_nodeInfo_to ni)
          }

-- |"Strengthen" a @'PatchMapWithMove' k v@ into a @'PatchDMapWithMove ('Const2' k a)@; that is, turn a non-dependently-typed patch into a dependently typed
-- one but which always has a constant key type represented by 'Const2'. Apply the given function to each @v@ to produce a @v' a@.
-- Completemented by 'patchDMapWithMoveToPatchMapWithMoveWith'
const2PatchDMapWithMoveWith :: forall k v v' a. (v -> v' a) -> PatchMapWithMove k v -> PatchDMapWithMove (Const2 k a) v'
const2PatchDMapWithMoveWith f (PatchMapWithMove p) = PatchDMapWithMove $ DMap.fromDistinctAscList $ g <$> Map.toAscList p
  where g :: (k, MapWithMove.NodeInfo k v) -> DSum (Const2 k a) (NodeInfo (Const2 k a) v')
        g (k, ni) = Const2 k :=> NodeInfo
          { _nodeInfo_from = case MapWithMove._nodeInfo_from ni of
              MapWithMove.From_Insert v -> From_Insert $ f v
              MapWithMove.From_Delete -> From_Delete
              MapWithMove.From_Move fromKey -> From_Move $ Const2 fromKey
          , _nodeInfo_to = ComposeMaybe $ Const2 <$> MapWithMove._nodeInfo_to ni
          }

-- | Apply the insertions, deletions, and moves to a given 'DMap'.
instance GCompare k => Patch (PatchDMapWithMove k v) where
  type PatchTarget (PatchDMapWithMove k v) = DMap k v
  apply (PatchDMapWithMove p) old = Just $! insertions `DMap.union` (old `DMap.difference` deletions) --TODO: return Nothing sometimes --Note: the strict application here is critical to ensuring that incremental merges don't hold onto all their prerequisite events forever; can we make this more robust?
    where insertions = DMap.mapMaybeWithKey insertFunc p
          insertFunc :: forall a. k a -> NodeInfo k v a -> Maybe (v a)
          insertFunc _ ni = case _nodeInfo_from ni of
            From_Insert v -> Just v
            From_Move k -> DMap.lookup k old
            From_Delete -> Nothing
          deletions = DMap.mapMaybeWithKey deleteFunc p
          deleteFunc :: forall a. k a -> NodeInfo k v a -> Maybe (Constant () a)
          deleteFunc _ ni = case _nodeInfo_from ni of
            From_Delete -> Just $ Constant ()
            _ -> Nothing

-- | Get the values that will be replaced, deleted, or moved if the given patch is applied to the given 'DMap'.
getDeletionsAndMoves :: GCompare k => PatchDMapWithMove k v -> DMap k v' -> DMap k (Product v' (ComposeMaybe k))
getDeletionsAndMoves (PatchDMapWithMove p) m = DMap.intersectionWithKey f m p
  where f _ v ni = Pair v $ _nodeInfo_to ni<|MERGE_RESOLUTION|>--- conflicted
+++ resolved
@@ -104,14 +104,8 @@
     unbalancedMove _ = Nothing
 
 -- |Test whether two @'PatchDMapWithMove' k v@ contain the same patch operations.
-<<<<<<< HEAD
--- TODO: Get rid of EqTag constraint once dependent-map > 0.2.4.0, which drops this requirement, is released
-instance (GEq k, Has' Eq k (NodeInfo k v), EqTag k (NodeInfo k v)) => Eq (PatchDMapWithMove k v) where
-  PatchDMapWithMove a == PatchDMapWithMove b = a == b
-=======
 instance (GEq k, Has' Eq k (NodeInfo k v)) => Eq (PatchDMapWithMove k v) where
     PatchDMapWithMove a == PatchDMapWithMove b = a == b
->>>>>>> bccbe428
 
 -- |Higher kinded 2-tuple, identical to @Data.Functor.Product@ from base ≥ 4.9
 data Pair1 f g a = Pair1 (f a) (g a)
