--- conflicted
+++ resolved
@@ -21,15 +21,11 @@
 import Reflex.Patch.MapWithMove as X (PatchMapWithMove, patchMapWithMoveNewElements,
                                       patchMapWithMoveNewElementsMap, unPatchMapWithMove,
                                       unsafePatchMapWithMove)
-<<<<<<< HEAD
-
 import Reflex.Patch.MapWithMove2 as X (PatchMapWithMove2, patchMapWithMove2NewElements,
                                       patchMapWithMove2NewElementsMap, unPatchMapWithMove2,
                                       unsafePatchMapWithMove2)
 
-=======
 import Data.Map.Monoidal (MonoidalMap)
->>>>>>> 6a38fdd4
 import Data.Semigroup (Semigroup (..), (<>))
 
 -- | A 'Group' is a 'Monoid' where every element has an inverse.
