--- conflicted
+++ resolved
@@ -10,10 +10,7 @@
 Category: FRP
 Build-type: Simple
 Cabal-version: >=1.9.2
-<<<<<<< HEAD
-=======
 homepage: https://github.com/ryantrinkle/reflex
->>>>>>> 9bd45a5e
 bug-reports: https://github.com/ryantrinkle/reflex/issues
 
 library
@@ -44,16 +41,8 @@
 
   other-extensions: TemplateHaskell
   ghc-prof-options: -fprof-auto
-<<<<<<< HEAD
   ghc-options: -Wall -fwarn-tabs -funbox-strict-fields -O2
 
 source-repository head
   type: git
-  location: https://github.com/ryantrinkle/reflex
-=======
-  ghc-options: -threaded -Wall -fwarn-tabs -funbox-strict-fields -O2
-
-source-repository head
-  type:     git
-  location: https://github.com/ryantrinkle/reflex.git
->>>>>>> 9bd45a5e
+  location: https://github.com/ryantrinkle/reflex