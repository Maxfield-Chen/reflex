--- conflicted
+++ resolved
@@ -91,13 +91,10 @@
     Data.AppendMap,
     Data.FastMutableIntMap,
     Data.FastWeakBag,
-<<<<<<< HEAD
     Data.Functor.Misc,
     Data.List.Deferred,
     Data.List.NonEmpty.Deferred,
     Data.List.NonEmpty.Deferred.Internal,
-=======
->>>>>>> 4f13ad4a
     Data.Map.Misc,
     Data.TagMap,
     Data.Unique.Tag.Local,
