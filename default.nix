{ mkDerivation, dependent-map, dependent-sum
, mtl, ref-tf, semigroups, these, MemoTrie, exception-transformers
}:
mkDerivation {
  pname = "reflex";
<<<<<<< HEAD
  version = "0.2";
=======
  version = "0.3";
>>>>>>> a9add3d5
  src = builtins.filterSource (path: type: baseNameOf path != ".git") ./.;
  buildDepends = [
    dependent-map dependent-sum mtl ref-tf semigroups these exception-transformers
  ];
  testDepends = [
    MemoTrie
  ];
  license = null;
}<|MERGE_RESOLUTION|>--- conflicted
+++ resolved
@@ -3,11 +3,7 @@
 }:
 mkDerivation {
   pname = "reflex";
-<<<<<<< HEAD
-  version = "0.2";
-=======
   version = "0.3";
->>>>>>> a9add3d5
   src = builtins.filterSource (path: type: baseNameOf path != ".git") ./.;
   buildDepends = [
     dependent-map dependent-sum mtl ref-tf semigroups these exception-transformers
